--- conflicted
+++ resolved
@@ -24,30 +24,15 @@
 console.log('- CALLBACK_URL:', CALLBACK_URL);
 
 if (GOOGLE_CLIENT_ID && GOOGLE_CLIENT_SECRET) {
-<<<<<<< HEAD
-  // Determine callback URL based on environment
-  const callbackURL = process.env.NODE_ENV === 'production'
-    ? "https://s89-satya-capstone-tradebro.onrender.com/api/auth/google/callback"
-    : "http://localhost:5000/api/auth/google/callback";
-
-  console.log('Using callback URL for Google OAuth:', callbackURL);
-
-=======
->>>>>>> 273a113a
   passport.use(
     new GoogleStrategy(
       {
         clientID: GOOGLE_CLIENT_ID,
         clientSecret: GOOGLE_CLIENT_SECRET,
-<<<<<<< HEAD
-        callbackURL: callbackURL,
-        proxy: true
-=======
         callbackURL: CALLBACK_URL,
         scope: ['profile', 'email'],
         accessType: 'offline',
         prompt: 'consent'
->>>>>>> 273a113a
       },
       async (_accessToken, _refreshToken, profile, done) => {
         try {
