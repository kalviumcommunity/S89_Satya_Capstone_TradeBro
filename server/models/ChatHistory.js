--- conflicted
+++ resolved
@@ -9,30 +9,18 @@
     type: mongoose.Schema.Types.ObjectId,
     ref: 'User',
     required: true
-<<<<<<< HEAD
-=======
-    // Removed index: true to avoid duplicate index
->>>>>>> 1557f511
   },
 
   // User email for easier querying
   userEmail: {
     type: String,
     required: true
-<<<<<<< HEAD
-=======
-    // Removed index: true to avoid duplicate index
->>>>>>> 1557f511
   },
 
   // Unique session identifier
   sessionId: {
     type: String,
     required: true
-<<<<<<< HEAD
-=======
-    // Removed index: true to avoid duplicate index
->>>>>>> 1557f511
   },
 
   // Array of messages in the conversation
@@ -81,11 +69,8 @@
   }
 }, { timestamps: true });
 
-// Create indexes for efficient querying
-<<<<<<< HEAD
-=======
+
 chatHistorySchema.index({ 'userId': 1, 'sessionId': 1 }, { unique: true });
->>>>>>> 1557f511
 chatHistorySchema.index({ 'sessionId': 1 });
 chatHistorySchema.index({ 'metadata.lastActiveAt': -1 });
 
