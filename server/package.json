{
  "dependencies": {
    "@google/generative-ai": "^0.24.1",
    "axios": "^1.8.4",
    "bcrypt": "^5.1.1",
    "bcryptjs": "^3.0.2",
    "connect-mongo": "^5.1.0",
    "cookie-parser": "^1.4.7",
    "cors": "^2.8.5",
    "dotenv": "^16.5.0",
    "express": "^5.1.0",
    "express-session": "^1.18.1",
    "express-validator": "^7.2.1",
    "google-auth-library": "^9.15.1",
    "jsonwebtoken": "^9.0.2",
    "mime": "^4.0.7",
    "mongoose": "^8.13.2",
    "multer": "^1.4.5-lts.2",
    "nodemailer": "^6.10.1",
    "nodemon": "^3.1.10",
    "passport": "^0.7.0",
    "passport-google-oauth20": "^2.0.0",
    "pusher": "^5.2.0",
    "validator": "^13.15.0"
  },
  "scripts": {
<<<<<<< HEAD
    "start": "node server.js",
    "dev": "nodemon server.js"
=======
    "start": "node server.js"
>>>>>>> 1557f511
  }
}<|MERGE_RESOLUTION|>--- conflicted
+++ resolved
@@ -24,11 +24,8 @@
     "validator": "^13.15.0"
   },
   "scripts": {
-<<<<<<< HEAD
     "start": "node server.js",
     "dev": "nodemon server.js"
-=======
     "start": "node server.js"
->>>>>>> 1557f511
   }
 }